--- conflicted
+++ resolved
@@ -172,13 +172,10 @@
   public static final int     DFS_NAMENODE_REPLICATION_INTERVAL_DEFAULT = 3;
   public static final String  DFS_NAMENODE_REPLICATION_MIN_KEY = "dfs.namenode.replication.min";
   public static final int     DFS_NAMENODE_REPLICATION_MIN_DEFAULT = 1;
-<<<<<<< HEAD
   public static final String  DFS_NAMENODE_STRIPE_MIN_KEY = "dfs.namenode.stripe.min";
   public static final int     DFS_NAMENODE_STRIPE_MIN_DEFAULT = 1;
-=======
   public static final String  DFS_NAMENODE_SAFEMODE_REPLICATION_MIN_KEY =
       "dfs.namenode.safemode.replication.min";
->>>>>>> dfd807af
   public static final String  DFS_NAMENODE_REPLICATION_PENDING_TIMEOUT_SEC_KEY = "dfs.namenode.replication.pending.timeout-sec";
   public static final int     DFS_NAMENODE_REPLICATION_PENDING_TIMEOUT_SEC_DEFAULT = -1;
   public static final String  DFS_NAMENODE_REPLICATION_MAX_STREAMS_KEY = "dfs.namenode.replication.max-streams";
